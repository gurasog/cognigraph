from collections import namedtuple, OrderedDict

from pyqtgraph.parametertree import parameterTypes, ParameterTree, Parameter

from ..pipeline import Pipeline
from ..nodes import (
    sources as source_nodes,
    processors as processor_nodes,
    outputs as output_nodes
)
from .node_controls import (
    sources as source_controls,
    processors as processors_controls,
    outputs as outputs_controls
)
from ..helpers.pyqtgraph import MyGroupParameter
from ..helpers.misc import class_name_of

import logging

<<<<<<< HEAD

=======
>>>>>>> 21d558e0
NodeControlClasses = namedtuple('NodeControlClasses',
                                ['node_class', 'controls_class'])


class MultipleNodeControls(MyGroupParameter):
    """
    Base class for grouping of node settings (processors or outputs).
    Source is supported by a separate class.

    """
<<<<<<< HEAD

=======
>>>>>>> 21d558e0

    @property
    def SUPPORTED_NODES(self):
        raise NotImplementedError

    def __init__(self, nodes, **kwargs):
        self._nodes = nodes
        super().__init__(**kwargs)

        for node in nodes:
            controls_class = self._find_controls_class_for_a_node(node)
            self.addChild(controls_class(node), autoIncrementName=True)
<<<<<<< HEAD

=======
>>>>>>> 21d558e0

    @classmethod
    def _find_controls_class_for_a_node(cls, processor_node):
        for node_control_classes in cls.SUPPORTED_NODES:
            if isinstance(processor_node, node_control_classes.node_class):
                return node_control_classes.controls_class

        # Raise an error if processor node is not supported
        msg = ("Node of class {0} is not supported by {1}.\n"
               "Add NodeControlClasses(node_class, controls_class) to"
               " {1}.SUPPORTED_NODES").format(
<<<<<<< HEAD
                class_name_of(processor_node), cls.__name__)
=======
                class_name_of(processor_node), cls.__name__
            )
>>>>>>> 21d558e0
        raise ValueError(msg)


class ProcessorsControls(MultipleNodeControls):
    SUPPORTED_NODES = [
        NodeControlClasses(processor_nodes.LinearFilter,
                           processors_controls.LinearFilterControls),
        NodeControlClasses(processor_nodes.InverseModel,
                           processors_controls.InverseModelControls),
        NodeControlClasses(processor_nodes.EnvelopeExtractor,
                           processors_controls.EnvelopeExtractorControls),
        NodeControlClasses(processor_nodes.Preprocessing,
                           processors_controls.PreprocessingControls),
        NodeControlClasses(processor_nodes.Beamformer,
                           processors_controls.BeamformerControls),
        NodeControlClasses(processor_nodes.MCE,
                           processors_controls.MCEControls),
        NodeControlClasses(processor_nodes.ICARejection,
<<<<<<< HEAD
                           processors_controls.ICARejectionControls),
        NodeControlClasses(processor_nodes.AtlasViewer,
                           processors_controls.AtlasViewerControls),
        NodeControlClasses(processor_nodes.AmplitudeEnvelopeCorrelations,
                           processors_controls.AmplitudeEnvelopeCorrelationsControls)
=======
                           processors_controls.ICARejectionControls)
>>>>>>> 21d558e0
    ]


class OutputsControls(MultipleNodeControls):
    SUPPORTED_NODES = [
        NodeControlClasses(output_nodes.LSLStreamOutput,
                           outputs_controls.LSLStreamOutputControls),
        NodeControlClasses(output_nodes.BrainViewer,
                           outputs_controls.BrainViewerControls),
        NodeControlClasses(output_nodes.SignalViewer,
                           outputs_controls.SignalViewerControls),
<<<<<<< HEAD
=======
        NodeControlClasses(output_nodes.AtlasViewer,
                           outputs_controls.AtlasViewerControls),
>>>>>>> 21d558e0
        NodeControlClasses(output_nodes.FileOutput,
                           outputs_controls.FileOutputControls),
        NodeControlClasses(output_nodes.TorchOutput,
                           outputs_controls.TorchOutputControls)
    ]


class BaseControls(MyGroupParameter):
    def __init__(self, pipeline):
        super().__init__(name='Base controls', type='BaseControls')
        self._pipeline = pipeline

        # TODO: Change names to delineate source_controls as defined here and
        # source_controls - gui.node_controls.source
        source_controls = SourceControls(pipeline=pipeline, name='Source')
        processors_controls = ProcessorsControls(nodes=pipeline._processors,
                                                 name='Processors')
        outputs_controls = OutputsControls(nodes=pipeline._outputs,
                                           name='Outputs')

        self.source_controls = self.addChild(source_controls)
        self.processors_controls = self.addChild(processors_controls)
        self.outputs_controls = self.addChild(outputs_controls)


class SourceControls(MyGroupParameter):
<<<<<<< HEAD
    """
    Represents a drop-down list with the names of supported source types.
    Selecting a type creates controls for that type below the drop-down.

=======
>>>>>>> 21d558e0
    """
    Represents a drop-down list with the names of supported source types.
    Selecting a type creates controls for that type below the drop-down.

<<<<<<< HEAD
=======
    """

>>>>>>> 21d558e0
    # Order is important.
    # Entries with node subclasses must precede entries with the parent class
    SOURCE_OPTIONS = OrderedDict((
        ('LSL stream',
         NodeControlClasses(source_nodes.LSLStreamSource,
                            source_controls.LSLStreamSourceControls)),
        ('File data',
         NodeControlClasses(source_nodes.FileSource,
                            source_controls.FileSourceControls)),
    ))

    SOURCE_TYPE_COMBO_NAME = 'Source type: '
    SOURCE_TYPE_PLACEHOLDER = ''
    SOURCE_CONTROLS_NAME = 'source controls'

    def __init__(self, pipeline: Pipeline, **kwargs):
        self._pipeline = pipeline
        super().__init__(**kwargs)

        labels = ([self.SOURCE_TYPE_PLACEHOLDER] +
                  [label for label in self.SOURCE_OPTIONS])

        source_type_combo = parameterTypes.ListParameter(
            name=self.SOURCE_TYPE_COMBO_NAME, values=labels, value=labels[0])

        source_type_combo.sigValueChanged.connect(self._on_source_type_changed)
        self.source_type_combo = self.addChild(source_type_combo)

        if pipeline.source is not None:
            for source_option, classes in self.SOURCE_OPTIONS.items():
                if isinstance(pipeline.source, classes.node_class):
                    self.source_type_combo.setValue(source_option)

    def _on_source_type_changed(self, param, value):
        try:
            source_controls = self.source_controls
            self.removeChild(source_controls)
        except AttributeError:  # No source type has been chosen
            pass
        if value != self.SOURCE_TYPE_PLACEHOLDER:
            # Update source controls
            source_classes = self.SOURCE_OPTIONS[value]
            controls = source_classes.controls_class(
                pipeline=self._pipeline, name=self.SOURCE_CONTROLS_NAME)
            self.source_controls = self.addChild(controls)

            # Update source
            if not isinstance(self._pipeline.source,
                              source_classes.node_class):
                self._pipeline.source = self.source_controls.create_node()


class Controls(object):
    def __init__(self, pipeline: Pipeline):
        super().__init__()
        self._pipeline = pipeline  # type: Pipeline
        self._base_controls = BaseControls(pipeline=self._pipeline)
        self.widget = self._base_controls.create_widget()

    def initialize(self):
        pass

<|MERGE_RESOLUTION|>--- conflicted
+++ resolved
@@ -18,10 +18,6 @@
 
 import logging
 
-<<<<<<< HEAD
-
-=======
->>>>>>> 21d558e0
 NodeControlClasses = namedtuple('NodeControlClasses',
                                 ['node_class', 'controls_class'])
 
@@ -32,10 +28,6 @@
     Source is supported by a separate class.
 
     """
-<<<<<<< HEAD
-
-=======
->>>>>>> 21d558e0
 
     @property
     def SUPPORTED_NODES(self):
@@ -48,10 +40,6 @@
         for node in nodes:
             controls_class = self._find_controls_class_for_a_node(node)
             self.addChild(controls_class(node), autoIncrementName=True)
-<<<<<<< HEAD
-
-=======
->>>>>>> 21d558e0
 
     @classmethod
     def _find_controls_class_for_a_node(cls, processor_node):
@@ -63,12 +51,7 @@
         msg = ("Node of class {0} is not supported by {1}.\n"
                "Add NodeControlClasses(node_class, controls_class) to"
                " {1}.SUPPORTED_NODES").format(
-<<<<<<< HEAD
                 class_name_of(processor_node), cls.__name__)
-=======
-                class_name_of(processor_node), cls.__name__
-            )
->>>>>>> 21d558e0
         raise ValueError(msg)
 
 
@@ -87,15 +70,11 @@
         NodeControlClasses(processor_nodes.MCE,
                            processors_controls.MCEControls),
         NodeControlClasses(processor_nodes.ICARejection,
-<<<<<<< HEAD
                            processors_controls.ICARejectionControls),
         NodeControlClasses(processor_nodes.AtlasViewer,
                            processors_controls.AtlasViewerControls),
         NodeControlClasses(processor_nodes.AmplitudeEnvelopeCorrelations,
                            processors_controls.AmplitudeEnvelopeCorrelationsControls)
-=======
-                           processors_controls.ICARejectionControls)
->>>>>>> 21d558e0
     ]
 
 
@@ -107,11 +86,6 @@
                            outputs_controls.BrainViewerControls),
         NodeControlClasses(output_nodes.SignalViewer,
                            outputs_controls.SignalViewerControls),
-<<<<<<< HEAD
-=======
-        NodeControlClasses(output_nodes.AtlasViewer,
-                           outputs_controls.AtlasViewerControls),
->>>>>>> 21d558e0
         NodeControlClasses(output_nodes.FileOutput,
                            outputs_controls.FileOutputControls),
         NodeControlClasses(output_nodes.TorchOutput,
@@ -138,22 +112,12 @@
 
 
 class SourceControls(MyGroupParameter):
-<<<<<<< HEAD
     """
     Represents a drop-down list with the names of supported source types.
     Selecting a type creates controls for that type below the drop-down.
 
-=======
->>>>>>> 21d558e0
-    """
-    Represents a drop-down list with the names of supported source types.
-    Selecting a type creates controls for that type below the drop-down.
-
-<<<<<<< HEAD
-=======
     """
 
->>>>>>> 21d558e0
     # Order is important.
     # Entries with node subclasses must precede entries with the parent class
     SOURCE_OPTIONS = OrderedDict((
